# Copyright The PyTorch Lightning team.
#
# Licensed under the Apache License, Version 2.0 (the "License");
# you may not use this file except in compliance with the License.
# You may obtain a copy of the License at
#
#     http://www.apache.org/licenses/LICENSE-2.0
#
# Unless required by applicable law or agreed to in writing, software
# distributed under the License is distributed on an "AS IS" BASIS,
# WITHOUT WARRANTIES OR CONDITIONS OF ANY KIND, either express or implied.
# See the License for the specific language governing permissions and
# limitations under the License.
from abc import abstractmethod
from typing import Any, Dict, Optional, Union

import torch
from torch.nn import Module

import pytorch_lightning as pl
<<<<<<< HEAD
from pytorch_lightning.plugins.precision import ApexMixedPrecisionPlugin, NativeMixedPrecisionPlugin, PrecisionPlugin
from pytorch_lightning.plugins.training_type import DataParallelPlugin, TrainingTypePlugin
from pytorch_lightning.trainer.states import TrainerFn
from pytorch_lightning.utilities import rank_zero_deprecation
from pytorch_lightning.utilities.apply_func import apply_to_collection, move_data_to_device
from pytorch_lightning.utilities.enums import AMPType, LightningEnum
from pytorch_lightning.utilities.types import LR_SCHEDULER_CONFIG, STEP_OUTPUT
=======
from pytorch_lightning.plugins.precision import PrecisionPlugin
from pytorch_lightning.plugins.training_type import TrainingTypePlugin
from pytorch_lightning.utilities.types import STEP_OUTPUT
>>>>>>> 60431799


class Accelerator:
    """The Accelerator Base Class. An Accelerator is meant to deal with one type of Hardware.

    Currently there are accelerators for:

    - CPU
    - GPU
    - TPU
    - IPU

    Each Accelerator gets two plugins upon initialization:
    One to handle differences from the training routine and one to handle different precisions.
    """

    def __init__(self, precision_plugin: Optional[PrecisionPlugin], training_type_plugin: TrainingTypePlugin) -> None:
        """
        Args:
            precision_plugin: the plugin to handle precision-specific parts

                .. deprecated::
                    The ``precision_plugin`` parameter has been deprecated and will be removed soon.
                    Pass the precision plugin as a parameter to the ``TrainingTypePlugin`` instead.

            training_type_plugin: the plugin to handle different training routines
        """

        self.training_type_plugin = training_type_plugin

        if precision_plugin is not None:
            self.training_type_plugin._precision_plugin = precision_plugin

<<<<<<< HEAD
        self.optimizers: List = []
        self.lr_schedulers: List[LR_SCHEDULER_CONFIG] = []
        self.optimizer_frequencies: List = []

=======
>>>>>>> 60431799
    def setup_environment(self) -> None:
        """Setup any processes or distributed connections.

        This is called before the LightningModule/DataModule setup hook which allows the user to access the accelerator
        environment before setup is complete.
        """
        self.training_type_plugin.setup_environment()

    def setup(self, trainer: "pl.Trainer") -> None:
        """Setup plugins for the trainer fit and creates optimizers.

        Args:
            trainer: the trainer instance
        """
        self.training_type_plugin.setup(trainer)

    def pre_dispatch(self, trainer: "pl.Trainer") -> None:
        """Hook to do something before the training/evaluation/prediction starts."""
        self.training_type_plugin._move_optimizer_state()
        self.training_type_plugin.pre_dispatch(trainer)

    def dispatch(self, trainer: "pl.Trainer") -> None:
        """Hook to do something before the training/evaluation/prediction starts."""
        self.training_type_plugin.dispatch(trainer)
        self.training_type_plugin.precision_plugin.dispatch(trainer)

    def post_dispatch(self, trainer: "pl.Trainer") -> None:
        """Hook to do something after the training/evaluation/prediction starts."""
        self.training_type_plugin.post_dispatch(trainer)
        self.training_type_plugin.precision_plugin.post_dispatch()

    @property
    def model(self) -> Module:
        """Returns the model.

        This can also be a wrapped LightningModule. For retrieving the pure LightningModule use
        :attr:`Accelerator.lightning_module`
        """
        return self.training_type_plugin.model

    @model.setter
    def model(self, new_model: Module) -> None:
        self.training_type_plugin.model = new_model

    @property
    def lightning_module(self) -> "pl.LightningModule":
        """Returns the pure LightningModule.

        To get the potentially wrapped model use :attr:`Accelerator.model`
        """
        return self.training_type_plugin.lightning_module

    @property
    def root_device(self) -> torch.device:
        """Returns the root device."""
        return self.training_type_plugin.root_device

    def teardown(self) -> None:
        """This method is called to teardown the training process.

        It is the right place to release memory and free other resources.
        """
        self.training_type_plugin.teardown()

    def training_step(self, *args, **kwargs) -> STEP_OUTPUT:
        """The actual training step.

        See :meth:`~pytorch_lightning.core.lightning.LightningModule.training_step` for more details
        """
        with self.training_type_plugin.precision_plugin.train_step_context():
            return self.training_type_plugin.training_step(*args, **kwargs)

    def validation_step(self, *args, **kwargs) -> Optional[STEP_OUTPUT]:
        """The actual validation step.

        See :meth:`~pytorch_lightning.core.lightning.LightningModule.validation_step` for more details
        """
        with self.training_type_plugin.precision_plugin.val_step_context():
            return self.training_type_plugin.validation_step(*args, **kwargs)

    def test_step(self, *args, **kwargs) -> Optional[STEP_OUTPUT]:
        """The actual test step.

        See :meth:`~pytorch_lightning.core.lightning.LightningModule.test_step` for more details
        """
        with self.training_type_plugin.precision_plugin.test_step_context():
            return self.training_type_plugin.test_step(*args, **kwargs)

    def predict_step(self, *args, **kwargs) -> STEP_OUTPUT:
        """The actual predict step.

        See :meth:`~pytorch_lightning.core.lightning.LightningModule.predict_step` for more details
        """
        with self.training_type_plugin.precision_plugin.predict_step_context():
            return self.training_type_plugin.predict_step(*args, **kwargs)

    def get_device_stats(self, device: Union[str, torch.device]) -> Dict[str, Any]:
        """Gets stats for a given device.

        Args:
            device: device for which to get stats

        Returns:
            Dictionary of device stats
        """
        raise NotImplementedError

    def on_train_start(self) -> None:
        """Called when train begins."""
        return self.training_type_plugin.on_train_start()

    @staticmethod
    @abstractmethod
    def auto_device_count() -> int:
        """Get the devices when set to auto."""<|MERGE_RESOLUTION|>--- conflicted
+++ resolved
@@ -18,19 +18,9 @@
 from torch.nn import Module
 
 import pytorch_lightning as pl
-<<<<<<< HEAD
-from pytorch_lightning.plugins.precision import ApexMixedPrecisionPlugin, NativeMixedPrecisionPlugin, PrecisionPlugin
-from pytorch_lightning.plugins.training_type import DataParallelPlugin, TrainingTypePlugin
-from pytorch_lightning.trainer.states import TrainerFn
-from pytorch_lightning.utilities import rank_zero_deprecation
-from pytorch_lightning.utilities.apply_func import apply_to_collection, move_data_to_device
-from pytorch_lightning.utilities.enums import AMPType, LightningEnum
-from pytorch_lightning.utilities.types import LR_SCHEDULER_CONFIG, STEP_OUTPUT
-=======
 from pytorch_lightning.plugins.precision import PrecisionPlugin
 from pytorch_lightning.plugins.training_type import TrainingTypePlugin
 from pytorch_lightning.utilities.types import STEP_OUTPUT
->>>>>>> 60431799
 
 
 class Accelerator:
@@ -64,13 +54,6 @@
         if precision_plugin is not None:
             self.training_type_plugin._precision_plugin = precision_plugin
 
-<<<<<<< HEAD
-        self.optimizers: List = []
-        self.lr_schedulers: List[LR_SCHEDULER_CONFIG] = []
-        self.optimizer_frequencies: List = []
-
-=======
->>>>>>> 60431799
     def setup_environment(self) -> None:
         """Setup any processes or distributed connections.
 
