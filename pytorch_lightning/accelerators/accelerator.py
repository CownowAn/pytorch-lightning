--- conflicted
+++ resolved
@@ -53,43 +53,6 @@
         Args:
             trainer: the trainer instance
         """
-<<<<<<< HEAD
-=======
-        self.training_type_plugin.setup(trainer)
-
-    @property
-    def model(self) -> Module:
-        """Returns the model.
-
-        This can also be a wrapped LightningModule. For retrieving the pure LightningModule use
-        :attr:`Accelerator.lightning_module`
-        """
-        return self.training_type_plugin.model
-
-    @model.setter
-    def model(self, new_model: Module) -> None:
-        self.training_type_plugin.model = new_model
-
-    @property
-    def lightning_module(self) -> "pl.LightningModule":
-        """Returns the pure LightningModule.
-
-        To get the potentially wrapped model use :attr:`Accelerator.model`
-        """
-        return self.training_type_plugin.lightning_module
-
-    @property
-    def root_device(self) -> torch.device:
-        """Returns the root device."""
-        return self.training_type_plugin.root_device
-
-    def teardown(self) -> None:
-        """This method is called to teardown the training process.
-
-        It is the right place to release memory and free other resources.
-        """
-        self.training_type_plugin.teardown()
->>>>>>> a4083df5
 
     def get_device_stats(self, device: Union[str, torch.device]) -> Dict[str, Any]:
         """Gets stats for a given device.
@@ -102,12 +65,6 @@
         """
         raise NotImplementedError
 
-<<<<<<< HEAD
-    def on_train_start(self) -> None:
-        """Called when train begins."""
-
-=======
->>>>>>> a4083df5
     @staticmethod
     @abstractmethod
     def auto_device_count() -> int:
