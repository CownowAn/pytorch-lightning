--- conflicted
+++ resolved
@@ -242,12 +242,8 @@
         self.epoch_progress.increment_completed()
 
     def on_run_end(self) -> None:
-<<<<<<< HEAD
-        """Calls the ``on_train_end`` hook"""
-=======
         """Calls the ``on_train_end`` hook."""
         # hook
->>>>>>> 4a05fc65
         self.trainer.call_hook("on_train_end")
 
         # give accelerators a chance to finish
