--- conflicted
+++ resolved
@@ -32,15 +32,10 @@
         super().__init__()
         self.scaler = ShardedGradScaler()
 
-<<<<<<< HEAD
     def clip_gradients(
         self, model: Any, optimizer: 'Optimizer', clip_val: Union[int, float], norm_type: float = 2.0
     ) -> None:
-=======
-    def clip_gradients(self, optimizer: 'Optimizer', clip_val: Union[int, float], norm_type: float = 2.0) -> None:
         if clip_val <= 0:
             return
-
->>>>>>> 0ea8f398
         optimizer = cast(OSS, optimizer)
         optimizer.clip_grad_norm(clip_val, norm_type=norm_type)