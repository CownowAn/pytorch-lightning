--- conflicted
+++ resolved
@@ -576,12 +576,6 @@
 
 
 @RunIf(ipu=True)
-<<<<<<< HEAD
-def test_accelerator_auto_choice_and_devices_ipu():
-    trainer = Trainer(accelerator="auto")
-    assert trainer.devices == 1
-    assert trainer.ipus == 1
-=======
 def test_poptorch_models_at_different_stages(tmpdir):
     plugin = IPUPlugin()
     trainer = Trainer(default_root_dir=tmpdir, strategy=plugin, ipus=8)
@@ -610,4 +604,10 @@
     trainer = Trainer(accelerator="auto", devices="auto")
     assert trainer.devices == 4
     assert trainer.ipus == 4
->>>>>>> 305a42c3
+
+    
+@RunIf(ipu=True)
+def test_accelerator_auto_choice_and_devices_ipu():
+    trainer = Trainer(accelerator="auto")
+    assert trainer.devices == 1
+    assert trainer.ipus == 1